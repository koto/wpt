<!DOCTYPE html>
<meta charset=utf-8>
<title>Subresource Integrity</title>
<script src="/resources/testharness.js"></script>
<script src="/resources/testharnessreport.js"></script>
<div id="log"></div>

<div id="container"></div>
<script>
    // <script> tests
    var xorigin_anon_script = location.protocol
      + '//www1.' + location.hostname + ':' + location.port
      + '/subresource-integrity/crossorigin-anon-script.js';

    var xorigin_creds_script = location.protocol
      + '//www1.' + location.hostname + ':' + location.port
      + '/subresource-integrity/crossorigin-creds-script.js';

    var xorigin_ineligible_script = location.protocol
      + '//www1.' + location.hostname + ':' + location.port
      + '/subresource-integrity/crossorigin-ineligible-script.js';

    var SRIScriptTest = function(pass, name, src, integrityValue, crossoriginValue) {
        this.pass = pass;
        this.name = "Script: " + name;
        this.src = src;
        this.integrityValue = integrityValue;
        this.crossoriginValue = crossoriginValue;
    }

    SRIScriptTest.prototype.execute = function() {
        var test = async_test(this.name);
        var e = document.createElement("script");
        e.src = this.src;
        e.setAttribute("integrity", this.integrityValue);
        if(this.crossoriginValue) {
            e.setAttribute("crossorigin", this.crossoriginValue);
        }
        if(this.pass) {
            e.addEventListener("load", function() {test.done()});
            e.addEventListener("error", function() {
                test.step(function(){ assert_unreached("Good load fired error handler.") })
            });
        } else {
           e.addEventListener("load", function() {
                test.step(function() { assert_unreached("Bad load succeeded.") })
            });
           e.addEventListener("error", function() {test.done()});
        }
        document.body.appendChild(e);
    };

    var xorigin_anon_style = location.protocol
      + '//www1.' + location.hostname + ':' + location.port
      + '/subresource-integrity/crossorigin-anon-style.css';

    var xorigin_creds_style = location.protocol
      + '//www1.' + location.hostname + ':' + location.port
      + '/subresource-integrity/crossorigin-creds-style.css';

    var xorigin_ineligible_style = location.protocol
      + '//www1.' + location.hostname + ':' + location.port
      + '/subresource-integrity/crossorigin-ineligible-style.css';

    // <link> tests
    // Style tests must be done synchronously because they rely on the presence
    // and absence of global style, which can affect later tests. Thus, instead
    // of executing them one at a time, the style tests are implemented as a
    // queue that builds up a list of tests, and then executes them one at a
    // time.
    var SRIStyleTest = function(queue, pass, name, href, integrityValue, crossoriginValue) {
        this.pass = pass;
        this.name = "Style: " + name;
        this.href = href;
        this.integrityValue = integrityValue;
        this.crossoriginValue = crossoriginValue;

        this.test = async_test(this.name);

        this.queue = queue;
        this.queue.push(this);
    }

    SRIStyleTest.prototype.execute = function() {
        var container = document.getElementById("container");
        while (container.hasChildNodes()) {
          container.removeChild(container.firstChild);
        }

        var test = this.test;

        var div = document.createElement("div");
        div.className = "testdiv";
        var e = document.createElement("link");
        e.rel = "stylesheet";
        e.href = this.href;
        e.setAttribute("integrity", this.integrityValue);
        if(this.crossoriginValue) {
            e.setAttribute("crossorigin", this.crossoriginValue);
        }
        if(this.pass) {
            e.addEventListener("load", function() {
                test.step(function() {
                    var background = window.getComputedStyle(div, null).getPropertyValue("background-color");
                    assert_equals(background, "rgb(255, 255, 0)");
                    test.done();
                });
            });
            e.addEventListener("error", function() {
                test.step(function(){ assert_unreached("Good load fired error handler.") })
            });
        } else {
            e.addEventListener("load", function() {
                 test.step(function() { assert_unreached("Bad load succeeded.") })
             });
            e.addEventListener("error", function() {
                test.step(function() {
                    var background = window.getComputedStyle(div, null).getPropertyValue("background-color");
                    assert_equals(background, "rgba(0, 0, 0, 0)");
                    test.done();
                });
            });
        }
        container.appendChild(div);
        container.appendChild(e);
    };

    var style_tests = [];
    style_tests.execute = function() {
        if (this.length > 0) {
            this.shift().execute();
        }
    }
    add_result_callback(function(res) {
        if (res.name.startsWith("Style: ")) {
          style_tests.execute();
        }
    });

    new SRIScriptTest(
        true,
        "Script: Same-origin with correct hash.",
        "matching-digest.js",
        "sha256-U9WYDtBWkcHx13+9UKk/3Q5eoqDc4YGxYb07EPWzb9E="
    ).execute();

    new SRIScriptTest(
        false,
        "Same-origin with incorrect hash.",
        "non-matching-digest.js",
        "sha256-deadbeefdeadbeefdeadbeefdeadbeefdeadbeefdead"
    ).execute();

    new SRIScriptTest(
        true,
        "Same-origin with multiple sha256 hashes, including correct.",
        "matching-digest.js",
        "sha256-U9WYDtBWkcHx13+9UKk/3Q5eoqDc4YGxYb07EPWzb9E= sha256-deadbeefdeadbeefdeadbeefdeadbeefdeadbeefdead"
    ).execute();

    new SRIScriptTest(
        true,
        "Same-origin with multiple sha256 hashes, including unknown algorithm.",
        "matching-digest.js",
        "sha256-U9WYDtBWkcHx13+9UKk/3Q5eoqDc4YGxYb07EPWzb9E= foo666-deadbeefdeadbeefdeadbeefdeadbeefdeadbeefdead"
    ).execute();

    new SRIScriptTest(
        true,
        "Same-origin with sha256 mismatch, sha512 match",
        "matching-digest.js",
        "sha512-geByvIIRspbnUnwooKGNNCb39nvg+EW0O9hDScTXeo/9pVZztLSUYU3LNV6H0lZapo8bCJUpyPPLAzE9fDzpxg== sha256-deadbeefdeadbeefdeadbeefdeadbeefdeadbeefdead"
    ).execute();

    new SRIScriptTest(
        false,
        "Same-origin with sha256 match, sha512 mismatch",
        "matching-digest.js",
        "sha512-deadbeefspbnUnwooKGNNCb39nvg+EW0O9hDScTXeo/9pVZztLSUYU3LNV6H0lZapo8bCJUpyPPLAzE9fDzpxg== sha256-U9WYDtBWkcHx13+9UKk/3Q5eoqDc4YGxYb07EPWzb9E="
    ).execute();

    new SRIScriptTest(
        true,
        "<crossorigin='anonymous'> with correct hash, ACAO: *",
        xorigin_anon_script,
        "sha256-r6KBpvzfcSLlbFZCj1OACLxTxVck2TOrBTEdUbwz1yU=",
        "anonymous"
    ).execute();

    new SRIScriptTest(
        false,
        "<crossorigin='anonymous'> with incorrect hash, ACAO: *",
        xorigin_anon_script,
        "sha256-deadbeefcSLlbFZCj1OACLxTxVck2TOrBTEdUbwz1yU=",
        "anonymous"
    ).execute();

    new SRIScriptTest(
        true,
        "<crossorigin='use-credentials'> with correct hash, CORS-eligible",
        xorigin_creds_script,
        "sha256-sPICZvGN2S+pTRZgiw3DWrhC6JLDlt2zRyGpwH7unU8=",
        "use-credentials"
    ).execute();

    new SRIScriptTest(
        false,
        "<crossorigin='use-credentials'> with incorrect hash CORS-eligible",
        xorigin_creds_script,
        "sha256-deadbeef2S+pTRZgiw3DWrhC6JLDlt2zRyGpwH7unU8=",
        "use-credentials"
    ).execute();

    new SRIScriptTest(
        false,
        "<crossorigin='anonymous'> with CORS-ineligible resource",
<<<<<<< HEAD
        xorigin_ineligible_script,
        "sha256-EKclUXH9SRRUv3FmL7bIEV0z2s3EvzHFxzHKCnfHT/E=",
=======
        xorigin_ineligible,
        "sha256-iGG+zk2pgwbMuuovdQzlSs7f+erXz7FMXXtbmvKqshw=",
>>>>>>> 9a5b0918
        "anonymous"
    ).execute();

    new SRIScriptTest(
        true,
        "Same-origin with correct hash, options.",
        "matching-digest.js",
        "sha256-U9WYDtBWkcHx13+9UKk/3Q5eoqDc4YGxYb07EPWzb9E=?foo=bar?spam=eggs"
    ).execute();

    new SRIScriptTest(
        true,
        "Same-origin with unknown algorithm only.",
        "matching-digest.js",
        "foo666-U9WYDtBWkcHx13+9UKk/3Q5eoqDc4YGxYb07EPWzb9E="
    ).execute();

    new SRIStyleTest(
        style_tests,
        true,
        "Same-origin with correct hash",
        "style.css",
        "sha256-CzHgdJ7wOccM8L89n4bhcJMz3F-SPLT7YZk7gyCWUV4="
    );

    new SRIStyleTest(
        style_tests,
        false,
        "Same-origin with incorrect hash.",
        "style.css",
        "sha256-deadbeefdeadbeefdeadbeefdeadbeefdeadbeefdead"
    );

    new SRIStyleTest(
        style_tests,
        true,
        "Same-origin with multiple sha256 hashes, including correct.",
        "style.css",
        "sha256-CzHgdJ7wOccM8L89n4bhcJMz3F-SPLT7YZk7gyCWUV4= sha256-deadbeefdeadbeefdeadbeefdeadbeefdeadbeefdead"
    );

    new SRIStyleTest(
        style_tests,
        true,
        "Same-origin with multiple sha256 hashes, including unknown algorithm.",
        "style.css",
        "sha256-CzHgdJ7wOccM8L89n4bhcJMz3F-SPLT7YZk7gyCWUV4= foo666-deadbeefdeadbeefdeadbeefdeadbeefdeadbeefdead"
    );

    new SRIStyleTest(
        style_tests,
        true,
        "Same-origin with sha256 mismatch, sha512 match",
        "style.css",
        "sha512-9wXDjd6Wq3H6nPAhI9zOvG7mJkUr03MTxaO+8ztTKnfJif42laL93Be/IF6YYZHHF4esitVYxiwpY2HSZX4l6w== sha256-deadbeefdeadbeefdeadbeefdeadbeefdeadbeefdead"
    );

    new SRIStyleTest(
        style_tests,
        false,
        "Same-origin with sha256 match, sha512 mismatch",
        "style.css",
        "sha512-deadbeef9wXDjd6Wq3H6nPAhI9zOvG7mJkUr03MTxaO+8ztTKnfJif42laL93Be/IF6YYZHHF4esitVYxiwpY2== sha256-CzHgdJ7wOccM8L89n4bhcJMz3F-SPLT7YZk7gyCWUV4="
    );

    new SRIStyleTest(
        style_tests,
        true,
        "<crossorigin='anonymous'> with correct hash, ACAO: *",
        xorigin_anon_style,
        "sha256-CzHgdJ7wOccM8L89n4bhcJMz3F+SPLT7YZk7gyCWUV4=",
        "anonymous"
    );

    new SRIStyleTest(
        style_tests,
        false,
        "<crossorigin='anonymous'> with incorrect hash, ACAO: *",
        xorigin_anon_style,
        "sha256-deadbeefCzHgdJ7wOccM8L89n4bhcJMz3F+SPLT7YZk=",
        "anonymous"
    );

    new SRIStyleTest(
        style_tests,
        true,
        "<crossorigin='use-credentials'> with correct hash, CORS-eligible",
        xorigin_creds_style,
        "sha256-CzHgdJ7wOccM8L89n4bhcJMz3F+SPLT7YZk7gyCWUV4=",
        "use-credentials"
    );

    new SRIStyleTest(
        style_tests,
        false,
        "<crossorigin='use-credentials'> with incorrect hash CORS-eligible",
        xorigin_creds_style,
        "sha256-deadbeefCzHgdJ7wOccM8L89n4bhcJMz3F+SPLT7YZk=",
        "use-credentials"
    );

    new SRIStyleTest(
        style_tests,
        false,
        "<crossorigin='anonymous'> with CORS-ineligible resource",
        xorigin_ineligible_style,
        "sha256-CzHgdJ7wOccM8L89n4bhcJMz3F+SPLT7YZk7gyCWUV4=",
        "anonymous"
    );

    new SRIStyleTest(
        style_tests,
        true,
        "Same-origin with correct hash, options.",
        "style.css",
        "sha256-CzHgdJ7wOccM8L89n4bhcJMz3F+SPLT7YZk7gyCWUV4=?foo=bar?spam=eggs"
    );

    new SRIStyleTest(
        style_tests,
        true,
        "Same-origin with unknown algorithm only.",
        "style.css",
        "foo666-CzHgdJ7wOccM8L89n4bhcJMz3F+SPLT7YZk7gyCWUV4=?foo=bar?spam=eggs"
    );

    style_tests.execute();

</script>
<!--TODO check cache-poisoned resources, transfer-encoding, 3xx redirect
   to resource with matching hash, and cross-origin leakage test as in sec5.3.
   --><|MERGE_RESOLUTION|>--- conflicted
+++ resolved
@@ -214,13 +214,8 @@
     new SRIScriptTest(
         false,
         "<crossorigin='anonymous'> with CORS-ineligible resource",
-<<<<<<< HEAD
         xorigin_ineligible_script,
-        "sha256-EKclUXH9SRRUv3FmL7bIEV0z2s3EvzHFxzHKCnfHT/E=",
-=======
-        xorigin_ineligible,
         "sha256-iGG+zk2pgwbMuuovdQzlSs7f+erXz7FMXXtbmvKqshw=",
->>>>>>> 9a5b0918
         "anonymous"
     ).execute();
 
