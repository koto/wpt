--- conflicted
+++ resolved
@@ -17,11 +17,7 @@
 from ..gitignore.gitignore import PathFilter
 from ..wpt import testfiles
 
-<<<<<<< HEAD
-from manifest.sourcefile import SourceFile, js_meta_re, python_meta_re, any_variants, skip_variants
-=======
-from manifest.sourcefile import SourceFile, js_meta_re, python_meta_re, space_chars
->>>>>>> edb4b843
+from manifest.sourcefile import SourceFile, js_meta_re, python_meta_re, space_chars, any_variants, skip_variants
 from six import binary_type, iteritems, itervalues
 from six.moves import range
 from six.moves.urllib.parse import urlsplit, urljoin
@@ -589,13 +585,8 @@
 broken_python_metadata = re.compile(b"#\s*META:")
 
 
-<<<<<<< HEAD
-def check_script_metadata(repo_root, path, f, css_mode):
+def check_script_metadata(repo_root, path, f):
     if path.endswith(".any.js"):
-=======
-def check_script_metadata(repo_root, path, f):
-    if path.endswith((".worker.js", ".any.js")):
->>>>>>> edb4b843
         meta_re = js_meta_re
         broken_metadata = broken_js_metadata
     elif path.endswith(".py"):
